# cyclist 🚴

µService™ for managing AWS auto-scaling groups and their lifecycle events.

By default, ASGs will forcefully shut your instance down when scaling in. In
order to prevent that, the lifecycle must be actively handled by responding
to events via lifecycle hooks.

This is mostly for running instances of
[worker](https://github.com/travis-ci/worker) on AWS.

On **scale-in** we do not want to cancel currently running jobs. Instead, we
want to stop accepting new work, finish the existing jobs, and then shut down.

On **scale-out** we want to do some initial set-up (downloading docker images)
before taking on work.

For scaling in, cyclist will receive a termination request via SNS. It will
notify the instance that is to be retired to shut down gracefully (all workers
poll for this condition). The instance finishes the jobs and notifies cyclist
that it is ready to shut down. Cyclist then terminates the instance.

## Install

``` bash
make
```

## Develop

<<<<<<< HEAD
``` bash
make dev-server
```
=======
    $ go get github.com/cespare/reflex
    $ reflex -r '\.go$' -s go run main.go

## Run

    $ go run main.go

    $ curl localhost:8080
>>>>>>> d742ab3e
<|MERGE_RESOLUTION|>--- conflicted
+++ resolved
@@ -28,17 +28,6 @@
 
 ## Develop
 
-<<<<<<< HEAD
 ``` bash
 make dev-server
-```
-=======
-    $ go get github.com/cespare/reflex
-    $ reflex -r '\.go$' -s go run main.go
-
-## Run
-
-    $ go run main.go
-
-    $ curl localhost:8080
->>>>>>> d742ab3e
+```